[package]
name = "cratesfyi"
version = "0.4.0-dev"
authors = ["Onur Aslan <onuraslan@gmail.com>"]
readme = "README.md"
license = "MIT"
repository = "https://github.com/onur/cratesfyi"
build = "build.rs"

[dependencies]
log = "0.3"
rustc-serialize = "0.3"
regex = "0.2"
clap = "2"
crates-index-diff = "3"
git2 = "0.6"
time = "0.1"
reqwest = "0.5"
semver = "0.6"
slug = "=0.1.1"
env_logger = "0.4"
magic = "0.12"
r2d2 = "0.7"
r2d2_postgres = "0.12"
url = "1.4"
libc = "0.2"
badge = { version = "0", path = "src/web/badge" }
<<<<<<< HEAD
error-chain = "0.10"
comrak = { version = "0.1", default-features = false }
=======
error-chain = "0.5"
toml = "0.2"
>>>>>>> ef9e5f33

# iron dependencies
iron = "0.5"
router = "0.5"
handlebars-iron = "0.22"
params = "0.6"
staticfile = { version = "0.4", features = [ "cache" ] }

[dependencies.cargo]
git = "https://github.com/rust-lang/cargo.git"
rev = "9fe7f07579d6d2672dd7e95c70adaea65d8e9a2e"

[dependencies.postgres]
version = "0.14"
features = [ "with-time", "with-rustc-serialize" ]

[dev-dependencies]
tempdir = "0.3"

[build-dependencies]
time = "0.1"
git2 = "0.6"
sass-rs = "0.0.18"

[[bin]]
name = "cratesfyi"
test = false
doc = false<|MERGE_RESOLUTION|>--- conflicted
+++ resolved
@@ -25,13 +25,9 @@
 url = "1.4"
 libc = "0.2"
 badge = { version = "0", path = "src/web/badge" }
-<<<<<<< HEAD
 error-chain = "0.10"
 comrak = { version = "0.1", default-features = false }
-=======
-error-chain = "0.5"
-toml = "0.2"
->>>>>>> ef9e5f33
+toml = "0.4"
 
 # iron dependencies
 iron = "0.5"
